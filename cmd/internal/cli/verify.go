// Copyright (c) 2020, Control Command Inc. All rights reserved.
// Copyright (c) 2017-2022, Sylabs Inc. All rights reserved.
// This software is licensed under a 3-clause BSD license. Please consult the
// LICENSE.md file distributed with the sources of this project regarding your
// rights to use or distribute this software.

package cli

import (
	"crypto"
	"os"

	"github.com/sigstore/sigstore/pkg/signature"
	"github.com/spf13/cobra"
	"github.com/sylabs/singularity/docs"
	"github.com/sylabs/singularity/internal/app/singularity"
	"github.com/sylabs/singularity/internal/pkg/remote/endpoint"
	"github.com/sylabs/singularity/pkg/cmdline"
	"github.com/sylabs/singularity/pkg/sylog"
)

var (
	sifGroupID                   uint32 // -g groupid specification
	sifDescID                    uint32 // -i id specification
	certificatePath              string // --certificate flag
	certificateIntermediatesPath string // --certificate-intermediates flag
	certificateRootsPath         string // --certificate-roots flag
<<<<<<< HEAD
=======
	ocspVerify                   bool   // --ocsp-verify flag
>>>>>>> 458f4618
	pubKeyPath                   string // --key flag
	localVerify                  bool   // -l flag
	jsonVerify                   bool   // -j flag
	verifyAll                    bool
	verifyLegacy                 bool
)

// -u|--url
var verifyServerURIFlag = cmdline.Flag{
	ID:           "verifyServerURIFlag",
	Value:        &keyServerURI,
	DefaultValue: "",
	Name:         "url",
	ShortHand:    "u",
	Usage:        "specify a URL for a key server",
	EnvKeys:      []string{"URL"},
}

// -g|--group-id
var verifySifGroupIDFlag = cmdline.Flag{
	ID:           "verifySifGroupIDFlag",
	Value:        &sifGroupID,
	DefaultValue: uint32(0),
	Name:         "group-id",
	ShortHand:    "g",
	Usage:        "verify objects with the specified group ID",
}

// --groupid (deprecated)
var verifyOldSifGroupIDFlag = cmdline.Flag{
	ID:           "verifyOldSifGroupIDFlag",
	Value:        &sifGroupID,
	DefaultValue: uint32(0),
	Name:         "groupid",
	Usage:        "verify objects with the specified group ID",
	Deprecated:   "use '--group-id'",
}

// -i|--sif-id
var verifySifDescSifIDFlag = cmdline.Flag{
	ID:           "verifySifDescSifIDFlag",
	Value:        &sifDescID,
	DefaultValue: uint32(0),
	Name:         "sif-id",
	ShortHand:    "i",
	Usage:        "verify object with the specified ID",
}

// --id (deprecated)
var verifySifDescIDFlag = cmdline.Flag{
	ID:           "verifySifDescIDFlag",
	Value:        &sifDescID,
	DefaultValue: uint32(0),
	Name:         "id",
	Usage:        "verify object with the specified ID",
	Deprecated:   "use '--sif-id'",
}

// --certificate
var verifyCertificateFlag = cmdline.Flag{
	ID:           "certificateFlag",
	Value:        &certificatePath,
	DefaultValue: "",
	Name:         "certificate",
	Usage:        "path to the certificate",
<<<<<<< HEAD
	EnvKeys:      []string{"VERIFY_CERTIFICATE"},
=======
>>>>>>> 458f4618
}

// --certificate-intermediates
var verifyCertificateIntermediatesFlag = cmdline.Flag{
	ID:           "certificateIntermediatesFlag",
	Value:        &certificateIntermediatesPath,
	DefaultValue: "",
	Name:         "certificate-intermediates",
	Usage:        "path to pool of intermediate certificates",
<<<<<<< HEAD
	EnvKeys:      []string{"VERIFY_INTERMEDIATES"},
=======
>>>>>>> 458f4618
}

// --certificate-roots
var verifyCertificateRootsFlag = cmdline.Flag{
	ID:           "certificateRootsFlag",
	Value:        &certificateRootsPath,
	DefaultValue: "",
	Name:         "certificate-roots",
	Usage:        "path to pool of root certificates",
<<<<<<< HEAD
	EnvKeys:      []string{"VERIFY_ROOTS"},
=======
}

// --ocsp-verify
var verifyOCSPFlag = cmdline.Flag{
	ID:           "ocspVerifyFlag",
	Value:        &ocspVerify,
	DefaultValue: false,
	Name:         "ocsp-verify",
	Usage:        "enable online revocation check for certificates",
>>>>>>> 458f4618
}

// --key
var verifyPublicKeyFlag = cmdline.Flag{
	ID:           "publicKeyFlag",
	Value:        &pubKeyPath,
	DefaultValue: "",
	Name:         "key",
	Usage:        "path to the public key file",
	EnvKeys:      []string{"VERIFY_KEY"},
}

// -l|--local
var verifyLocalFlag = cmdline.Flag{
	ID:           "verifyLocalFlag",
	Value:        &localVerify,
	DefaultValue: false,
	Name:         "local",
	ShortHand:    "l",
	Usage:        "only verify with local key(s) in keyring",
	EnvKeys:      []string{"LOCAL_VERIFY"},
}

// -j|--json
var verifyJSONFlag = cmdline.Flag{
	ID:           "verifyJsonFlag",
	Value:        &jsonVerify,
	DefaultValue: false,
	Name:         "json",
	ShortHand:    "j",
	Usage:        "output json",
}

// -a|--all
var verifyAllFlag = cmdline.Flag{
	ID:           "verifyAllFlag",
	Value:        &verifyAll,
	DefaultValue: false,
	Name:         "all",
	ShortHand:    "a",
	Usage:        "verify all objects",
}

// --legacy-insecure
var verifyLegacyFlag = cmdline.Flag{
	ID:           "verifyLegacyFlag",
	Value:        &verifyLegacy,
	DefaultValue: false,
	Name:         "legacy-insecure",
	Usage:        "enable verification of (insecure) legacy signatures",
}

func init() {
	addCmdInit(func(cmdManager *cmdline.CommandManager) {
		cmdManager.RegisterCmd(VerifyCmd)

		cmdManager.RegisterFlagForCmd(&verifyServerURIFlag, VerifyCmd)
		cmdManager.RegisterFlagForCmd(&verifySifGroupIDFlag, VerifyCmd)
		cmdManager.RegisterFlagForCmd(&verifyOldSifGroupIDFlag, VerifyCmd)
		cmdManager.RegisterFlagForCmd(&verifySifDescSifIDFlag, VerifyCmd)
		cmdManager.RegisterFlagForCmd(&verifySifDescIDFlag, VerifyCmd)
		cmdManager.RegisterFlagForCmd(&verifyCertificateFlag, VerifyCmd)
		cmdManager.RegisterFlagForCmd(&verifyCertificateIntermediatesFlag, VerifyCmd)
		cmdManager.RegisterFlagForCmd(&verifyCertificateRootsFlag, VerifyCmd)
<<<<<<< HEAD
=======
		cmdManager.RegisterFlagForCmd(&verifyOCSPFlag, VerifyCmd)
>>>>>>> 458f4618
		cmdManager.RegisterFlagForCmd(&verifyPublicKeyFlag, VerifyCmd)
		cmdManager.RegisterFlagForCmd(&verifyLocalFlag, VerifyCmd)
		cmdManager.RegisterFlagForCmd(&verifyJSONFlag, VerifyCmd)
		cmdManager.RegisterFlagForCmd(&verifyAllFlag, VerifyCmd)
		cmdManager.RegisterFlagForCmd(&verifyLegacyFlag, VerifyCmd)
	})
}

// VerifyCmd singularity verify
var VerifyCmd = &cobra.Command{
	DisableFlagsInUseLine: true,
	Args:                  cobra.ExactArgs(1),

	Run: func(cmd *cobra.Command, args []string) {
		// args[0] contains image path
		doVerifyCmd(cmd, args[0])
	},

	Use:     docs.VerifyUse,
	Short:   docs.VerifyShort,
	Long:    docs.VerifyLong,
	Example: docs.VerifyExample,
}

func doVerifyCmd(cmd *cobra.Command, cpath string) {
	var opts []singularity.VerifyOpt

	switch {
	case cmd.Flag(verifyCertificateFlag.Name).Changed:
<<<<<<< HEAD
		sylog.Infof("Verifying image with key material from certificate '%v'", certificatePath)

=======
>>>>>>> 458f4618
		c, err := loadCertificate(certificatePath)
		if err != nil {
			sylog.Fatalf("Failed to load certificate: %v", err)
		}
<<<<<<< HEAD
=======

		// reject self-signed certificates.
		// if required, they should be placed in the system pool.
		if string(c.AuthorityKeyId) == string(c.SubjectKeyId) {
			sylog.Fatalf("self-signed certificates are not allowed")
		}

>>>>>>> 458f4618
		opts = append(opts, singularity.OptVerifyWithCertificate(c))

		if cmd.Flag(verifyCertificateIntermediatesFlag.Name).Changed {
			p, err := loadCertificatePool(certificateIntermediatesPath)
			if err != nil {
				sylog.Fatalf("Failed to load intermediate certificates: %v", err)
			}
			opts = append(opts, singularity.OptVerifyWithIntermediates(p))
		}

		if cmd.Flag(verifyCertificateRootsFlag.Name).Changed {
			p, err := loadCertificatePool(certificateRootsPath)
			if err != nil {
				sylog.Fatalf("Failed to load root certificates: %v", err)
			}
			opts = append(opts, singularity.OptVerifyWithRoots(p))
		}

<<<<<<< HEAD
=======
		if cmd.Flag(verifyOCSPFlag.Name).Changed {
			opts = append(opts, singularity.OptVerifyWithOCSP())
		}

>>>>>>> 458f4618
	case cmd.Flag(verifyPublicKeyFlag.Name).Changed:
		sylog.Infof("Verifying image with key material from '%v'", pubKeyPath)

		v, err := signature.LoadVerifierFromPEMFile(pubKeyPath, crypto.SHA256)
		if err != nil {
			sylog.Fatalf("Failed to load key material: %v", err)
		}
		opts = append(opts, singularity.OptVerifyWithVerifier(v))

	default:
		sylog.Infof("Verifying image with PGP key material")

		// Set keyserver option, if applicable.
		if localVerify {
			opts = append(opts, singularity.OptVerifyWithPGP())
		} else {
			co, err := getKeyserverClientOpts(keyServerURI, endpoint.KeyserverVerifyOp)
			if err != nil {
				sylog.Fatalf("Error while getting keyserver client config: %v", err)
			}
			opts = append(opts, singularity.OptVerifyWithPGP(co...))
		}
	}

	// Set group option, if applicable.
	if cmd.Flag(verifySifGroupIDFlag.Name).Changed || cmd.Flag(verifyOldSifGroupIDFlag.Name).Changed {
		opts = append(opts, singularity.OptVerifyGroup(sifGroupID))
	}

	// Set object option, if applicable.
	if cmd.Flag(verifySifDescSifIDFlag.Name).Changed || cmd.Flag(verifySifDescIDFlag.Name).Changed {
		opts = append(opts, singularity.OptVerifyObject(sifDescID))
	}

	// Set all option, if applicable.
	if verifyAll {
		opts = append(opts, singularity.OptVerifyAll())
	}

	// Set legacy option, if applicable.
	if verifyLegacy {
		opts = append(opts, singularity.OptVerifyLegacy())
	}

	// Set callback option.
	if jsonVerify {
		var kl keyList

		opts = append(opts, singularity.OptVerifyCallback(getJSONCallback(&kl)))

		verifyErr := singularity.Verify(cmd.Context(), cpath, opts...)

		// Always output JSON.
		if err := outputJSON(os.Stdout, kl); err != nil {
			sylog.Fatalf("Failed to output JSON: %v", err)
		}

		if verifyErr != nil {
			sylog.Fatalf("Failed to verify container: %v", verifyErr)
		}
	} else {
		opts = append(opts, singularity.OptVerifyCallback(outputVerify))

		if err := singularity.Verify(cmd.Context(), cpath, opts...); err != nil {
			sylog.Fatalf("Failed to verify container: %v", err)
		}

		sylog.Infof("Verified signature(s) from image '%v'", cpath)
	}
}<|MERGE_RESOLUTION|>--- conflicted
+++ resolved
@@ -25,10 +25,7 @@
 	certificatePath              string // --certificate flag
 	certificateIntermediatesPath string // --certificate-intermediates flag
 	certificateRootsPath         string // --certificate-roots flag
-<<<<<<< HEAD
-=======
 	ocspVerify                   bool   // --ocsp-verify flag
->>>>>>> 458f4618
 	pubKeyPath                   string // --key flag
 	localVerify                  bool   // -l flag
 	jsonVerify                   bool   // -j flag
@@ -94,10 +91,7 @@
 	DefaultValue: "",
 	Name:         "certificate",
 	Usage:        "path to the certificate",
-<<<<<<< HEAD
 	EnvKeys:      []string{"VERIFY_CERTIFICATE"},
-=======
->>>>>>> 458f4618
 }
 
 // --certificate-intermediates
@@ -107,10 +101,7 @@
 	DefaultValue: "",
 	Name:         "certificate-intermediates",
 	Usage:        "path to pool of intermediate certificates",
-<<<<<<< HEAD
 	EnvKeys:      []string{"VERIFY_INTERMEDIATES"},
-=======
->>>>>>> 458f4618
 }
 
 // --certificate-roots
@@ -120,9 +111,7 @@
 	DefaultValue: "",
 	Name:         "certificate-roots",
 	Usage:        "path to pool of root certificates",
-<<<<<<< HEAD
 	EnvKeys:      []string{"VERIFY_ROOTS"},
-=======
 }
 
 // --ocsp-verify
@@ -132,7 +121,7 @@
 	DefaultValue: false,
 	Name:         "ocsp-verify",
 	Usage:        "enable online revocation check for certificates",
->>>>>>> 458f4618
+	EnvKeys:      []string{"OCSP_VERIFY"},
 }
 
 // --key
@@ -197,10 +186,7 @@
 		cmdManager.RegisterFlagForCmd(&verifyCertificateFlag, VerifyCmd)
 		cmdManager.RegisterFlagForCmd(&verifyCertificateIntermediatesFlag, VerifyCmd)
 		cmdManager.RegisterFlagForCmd(&verifyCertificateRootsFlag, VerifyCmd)
-<<<<<<< HEAD
-=======
 		cmdManager.RegisterFlagForCmd(&verifyOCSPFlag, VerifyCmd)
->>>>>>> 458f4618
 		cmdManager.RegisterFlagForCmd(&verifyPublicKeyFlag, VerifyCmd)
 		cmdManager.RegisterFlagForCmd(&verifyLocalFlag, VerifyCmd)
 		cmdManager.RegisterFlagForCmd(&verifyJSONFlag, VerifyCmd)
@@ -230,17 +216,12 @@
 
 	switch {
 	case cmd.Flag(verifyCertificateFlag.Name).Changed:
-<<<<<<< HEAD
 		sylog.Infof("Verifying image with key material from certificate '%v'", certificatePath)
 
-=======
->>>>>>> 458f4618
 		c, err := loadCertificate(certificatePath)
 		if err != nil {
 			sylog.Fatalf("Failed to load certificate: %v", err)
 		}
-<<<<<<< HEAD
-=======
 
 		// reject self-signed certificates.
 		// if required, they should be placed in the system pool.
@@ -248,7 +229,6 @@
 			sylog.Fatalf("self-signed certificates are not allowed")
 		}
 
->>>>>>> 458f4618
 		opts = append(opts, singularity.OptVerifyWithCertificate(c))
 
 		if cmd.Flag(verifyCertificateIntermediatesFlag.Name).Changed {
@@ -267,13 +247,10 @@
 			opts = append(opts, singularity.OptVerifyWithRoots(p))
 		}
 
-<<<<<<< HEAD
-=======
 		if cmd.Flag(verifyOCSPFlag.Name).Changed {
 			opts = append(opts, singularity.OptVerifyWithOCSP())
 		}
 
->>>>>>> 458f4618
 	case cmd.Flag(verifyPublicKeyFlag.Name).Changed:
 		sylog.Infof("Verifying image with key material from '%v'", pubKeyPath)
 
