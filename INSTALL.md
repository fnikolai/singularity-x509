# Installing SingularityCE

<<<<<<< HEAD
**NOTE:** *This installation guide has been updated for the release candidate of
SingularityCE 3.8.0. The `3.8.0-rc2` version that will be installed is a
pre-release of SingularityCE. To install the latest stable version,
substitute the version `3.7.3` in the instructions below. See the `release-3.7` branch for the current stable codebase.*

=======
>>>>>>> 8960f2b9
Since you are reading this from the SingularityCE source code, it will be assumed
that you are building/compiling from source.

For full instructions on installation, including building RPMs, please check the [installation section of the admin guide](https://sylabs.io/guides/latest/admin-guide/).

## Install system dependencies

You must first install development tools and libraries to your host.
On Debian-based systems:

```
$ sudo apt-get update && \
  sudo apt-get install -y build-essential \
  libseccomp-dev pkg-config squashfs-tools cryptsetup
```

On CentOS/RHEL:

```
$ sudo yum groupinstall -y 'Development Tools' && \
  sudo yum install -y epel-release && \
  sudo yum install -y golang libseccomp-devel \
  squashfs-tools cryptsetup
```

## Install Golang

This is one of several ways to [install and configure golang](https://golang.org/doc/install).
The CentOS/RHEL instructions above already installed it so this method is not needed there.

First, download the Golang archive to `/tmp`, then extract the archive to `/usr/local`.

_**NOTE:** if you are updating Go from a older version, make sure you remove `/usr/local/go` before
reinstalling it._

```
$ export VERSION=1.16.4 OS=linux ARCH=amd64  # change this as you need

$ wget -O /tmp/go${VERSION}.${OS}-${ARCH}.tar.gz https://dl.google.com/go/go${VERSION}.${OS}-${ARCH}.tar.gz && \
  sudo tar -C /usr/local -xzf /tmp/go${VERSION}.${OS}-${ARCH}.tar.gz
```

Finally, set up your environment for Go:

```
$ echo 'export GOPATH=${HOME}/go' >> ~/.bashrc && \
  echo 'export PATH=/usr/local/go/bin:${PATH}:${GOPATH}/bin' >> ~/.bashrc && \
  source ~/.bashrc
```

## Install golangci-lint

This is an optional (but highly recommended!) step. To ensure
consistency and to catch certain kinds of issues early, we provide a
configuration file for `golangci-lint`. Every pull request must pass the
checks specified there, and these will be run automatically before
attempting to merge the code. If you are modifying Singularity and
contributing your changes to the repository, it's faster to run these
checks locally before uploading your pull request.

In order to download and install the latest version of `golangci-lint`,
you can run:

```sh
curl -sSfL https://raw.githubusercontent.com/golangci/golangci-lint/master/install.sh | sh -s -- -b $(go env GOPATH)/bin
```

## Clone the repo

Golang is a bit finicky about where things are placed. Here is the correct way
to build Singularity from source:

```
$ mkdir -p ${GOPATH}/src/github.com/sylabs && \
  cd ${GOPATH}/src/github.com/sylabs && \
  git clone https://github.com/sylabs/singularity.git && \
  cd singularity
```

To build a specific version of SingularityCE, check out a [release tag](https://github.com/sylabs/singularity/tags) before compiling:

```
<<<<<<< HEAD
$ git checkout v3.8.0-rc.2
=======
$ git checkout v3.8.0
>>>>>>> 8960f2b9
```

## Compiling SingularityCE

You can build SingularityCE using the following commands:

```
$ cd ${GOPATH}/src/github.com/sylabs/singularity && \
  ./mconfig && \
  cd ./builddir && \
  make && \
  sudo make install
```

And that's it! Now you can check your SingularityCE version by running:

```
$ singularity version
```
To build in a different folder and to set the install prefix to a different path:

```
$ ./mconfig -b ./buildtree -p /usr/local
```

## Install from the RPM

*NOTE: You should only attempt to build the RPM on a CentOS/RHEL system.*

To build the RPM, you first need to install `rpm-build` and `wget`:

```
$ sudo yum -y update && sudo yum install -y rpm-build wget
```

Make sure you have also 
[installed the system dependencies](#install-system-dependencies)
as shown above.  Then download the latest 
[release tarball](https://github.com/sylabs/singularity/releases)
and use it to install the RPM like this: 

```
<<<<<<< HEAD
$ export VERSION=3.8.0-rc.2  # this is the singularity version, change as you need
=======
$ export VERSION=3.8.0  # this is the singularity version, change as you need
>>>>>>> 8960f2b9

$ wget https://github.com/sylabs/singularity/releases/download/v${VERSION}/singularity-ce-${VERSION}.tar.gz && \
    rpmbuild -tb singularity-ce-${VERSION}.tar.gz && \
    sudo rpm -ivh ~/rpmbuild/RPMS/x86_64/singularity-ce-${VERSION}-1.el7.x86_64.rpm && \
    rm -rf ~/rpmbuild singularity-ce-${VERSION}*.tar.gz
```

Alternatively, to build an RPM from the latest master you can 
[clone the repo as detailed above](#clone-the-repo).  Then create your own
tarball and use it to install Singularity:

```
$ cd $GOPATH/src/github.com/sylabs/singularity && \
  ./mconfig && \
  make -C builddir rpm && \
  sudo rpm -ivh ~/rpmbuild/RPMS/x86_64/singularity-ce-3.8.0*.x86_64.rpm # or whatever version you built
```

To build an rpm with an alternative install prefix set RPMPREFIX on the
make step, for example:

```
$ make -C builddir rpm RPMPREFIX=/usr/local
```

For more information on installing/updating/uninstalling the RPM, check out our 
[admin docs](https://www.sylabs.io/guides/3.7/admin-guide/admin_quickstart.html).<|MERGE_RESOLUTION|>--- conflicted
+++ resolved
@@ -1,13 +1,5 @@
 # Installing SingularityCE
 
-<<<<<<< HEAD
-**NOTE:** *This installation guide has been updated for the release candidate of
-SingularityCE 3.8.0. The `3.8.0-rc2` version that will be installed is a
-pre-release of SingularityCE. To install the latest stable version,
-substitute the version `3.7.3` in the instructions below. See the `release-3.7` branch for the current stable codebase.*
-
-=======
->>>>>>> 8960f2b9
 Since you are reading this from the SingularityCE source code, it will be assumed
 that you are building/compiling from source.
 
@@ -90,11 +82,7 @@
 To build a specific version of SingularityCE, check out a [release tag](https://github.com/sylabs/singularity/tags) before compiling:
 
 ```
-<<<<<<< HEAD
-$ git checkout v3.8.0-rc.2
-=======
 $ git checkout v3.8.0
->>>>>>> 8960f2b9
 ```
 
 ## Compiling SingularityCE
@@ -137,11 +125,7 @@
 and use it to install the RPM like this: 
 
 ```
-<<<<<<< HEAD
-$ export VERSION=3.8.0-rc.2  # this is the singularity version, change as you need
-=======
 $ export VERSION=3.8.0  # this is the singularity version, change as you need
->>>>>>> 8960f2b9
 
 $ wget https://github.com/sylabs/singularity/releases/download/v${VERSION}/singularity-ce-${VERSION}.tar.gz && \
     rpmbuild -tb singularity-ce-${VERSION}.tar.gz && \
