// Copyright (c) 2020, Control Command Inc. All rights reserved.
// Copyright (c) 2020-2022, Sylabs Inc. All rights reserved.
// This software is licensed under a 3-clause BSD license. Please consult the LICENSE.md file
// distributed with the sources of this project regarding your rights to use or distribute this
// software.

package singularity

import (
	"context"
	"crypto"
	"crypto/x509"
	"encoding/hex"
	"os"
	"strings"

	"github.com/ProtonMail/go-crypto/openpgp"
	"github.com/pkg/errors"
	"github.com/sigstore/sigstore/pkg/signature"
	"github.com/sylabs/scs-key-client/client"
	"github.com/sylabs/sif/v2/pkg/integrity"
	"github.com/sylabs/sif/v2/pkg/sif"
	"github.com/sylabs/singularity/internal/pkg/buildcfg"
	"github.com/sylabs/singularity/pkg/sylog"
	"github.com/sylabs/singularity/pkg/sypgp"
)

// TODO - error overlaps with ECL - should probably become part of a common errors package at some point.
var errNotSignedByRequired = errors.New("image not signed by required entities")

type VerifyCallback func(*sif.FileImage, integrity.VerifyResult) bool

type verifier struct {
	certs         []*x509.Certificate
	intermediates *x509.CertPool
	roots         *x509.CertPool
<<<<<<< HEAD
=======
	ocsp          bool
>>>>>>> 458f4618
	svs           []signature.Verifier
	pgp           bool
	pgpOpts       []client.Option
	groupIDs      []uint32
	objectIDs     []uint32
	all           bool
	legacy        bool
	cb            VerifyCallback
}

// VerifyOpt are used to configure v.
type VerifyOpt func(v *verifier) error

// OptVerifyWithCertificate appends c as a source of key material to verify signatures.
func OptVerifyWithCertificate(c *x509.Certificate) VerifyOpt {
	return func(v *verifier) error {
		v.certs = append(v.certs, c)
		return nil
	}
}

// OptVerifyWithIntermediates specifies p as the pool of certificates that can be used to form a
// chain from the leaf certificate to a root certificate.
func OptVerifyWithIntermediates(p *x509.CertPool) VerifyOpt {
	return func(v *verifier) error {
		v.intermediates = p
		return nil
	}
}

// OptVerifyWithRoots specifies p as the pool of root certificates to use, instead of the system
// roots or the platform verifier.
func OptVerifyWithRoots(p *x509.CertPool) VerifyOpt {
	return func(v *verifier) error {
		v.roots = p
		return nil
	}
}

// OptVerifyWithVerifier appends sv as a source of key material to verify signatures.
func OptVerifyWithVerifier(sv signature.Verifier) VerifyOpt {
	return func(v *verifier) error {
		v.svs = append(v.svs, sv)
		return nil
	}
}

// OptVerifyWithPGP adds the local public keyring as a source of key material to verify signatures.
// If supplied, opts specify a keyserver to use in addition to the local public keyring.
func OptVerifyWithPGP(opts ...client.Option) VerifyOpt {
	return func(v *verifier) error {
		v.pgp = true
		v.pgpOpts = opts
		return nil
	}
}

// OptVerifyWithOCSP subjects the x509 certificate chains to online revocation checks,
// before the leaf certificate is deemed as trusted for validating the signature.
func OptVerifyWithOCSP() VerifyOpt {
	return func(v *verifier) error {
		v.ocsp = true

		return nil
	}
}

// OptVerifyGroup adds a verification task for the group with the specified groupID. This may be
// called multiple times to request verification of more than one group.
func OptVerifyGroup(groupID uint32) VerifyOpt {
	return func(v *verifier) error {
		v.groupIDs = append(v.groupIDs, groupID)
		return nil
	}
}

// OptVerifyObject adds a verification task for the object with the specified id. This may be
// called multiple times to request verification of more than one object.
func OptVerifyObject(id uint32) VerifyOpt {
	return func(v *verifier) error {
		v.objectIDs = append(v.objectIDs, id)
		return nil
	}
}

// OptVerifyAll adds one verification task per non-signature object in the image when verification
// of legacy signatures is enabled. When verification of legacy signatures is disabled (the
// default), this option has no effect.
func OptVerifyAll() VerifyOpt {
	return func(v *verifier) error {
		v.all = true
		return nil
	}
}

// OptVerifyLegacy enables verification of legacy signatures.
func OptVerifyLegacy() VerifyOpt {
	return func(v *verifier) error {
		v.legacy = true
		return nil
	}
}

// OptVerifyCallback registers f as the verification callback.
func OptVerifyCallback(cb VerifyCallback) VerifyOpt {
	return func(v *verifier) error {
		v.cb = cb
		return nil
	}
}

// newVerifier constructs a new verifier based on opts.
func newVerifier(opts []VerifyOpt) (verifier, error) {
	v := verifier{}
	for _, opt := range opts {
		if err := opt(&v); err != nil {
			return verifier{}, err
		}
	}
	return v, nil
}

// verifyCertificate attempts to verify c is a valid code signing certificate by building one or
// more chains from c to a certificate in roots, using certificates in intermediates if needed.
// This function does not do any revocation checking.
<<<<<<< HEAD
func verifyCertificate(c *x509.Certificate, intermediates, roots *x509.CertPool) error {
=======
func verifyCertificate(c *x509.Certificate, intermediates, roots *x509.CertPool) (chains [][]*x509.Certificate, err error) {
>>>>>>> 458f4618
	opts := x509.VerifyOptions{
		Intermediates: intermediates,
		Roots:         roots,
		KeyUsages: []x509.ExtKeyUsage{
			x509.ExtKeyUsageCodeSigning,
		},
	}

<<<<<<< HEAD
	_, err := c.Verify(opts)
	return err
=======
	return c.Verify(opts)
>>>>>>> 458f4618
}

// getOpts returns integrity.VerifierOpt necessary to validate f.
func (v verifier) getOpts(ctx context.Context, f *sif.FileImage) ([]integrity.VerifierOpt, error) {
	var iopts []integrity.VerifierOpt

	// Add key material from certificate(s).
	for _, c := range v.certs {
<<<<<<< HEAD
		if err := verifyCertificate(c, v.intermediates, v.roots); err != nil {
			return nil, err
		}

=======
		// verify that the leaf certificate is not tampered and that is adequate for signing purposes.
		chain, err := verifyCertificate(c, v.intermediates, v.roots)
		if err != nil {
			return nil, err
		}

		// Verify that the certificate is issued by a trustworthy CA (i.e the certificate chain is not revoked or expired).
		if v.ocsp {
			if len(chain) != 1 {
				return nil, errors.New("Unhandled OCSP condition")
			}

			ocspErr := OnlineRevocationCheck(chain[0]...)
			if errors.Is(ocspErr, errOCSPQuery) {
				// TODO: We need to decide whether this should be strict or permissive.
				return nil, errors.Wrapf(ocspErr, "OCSP server is unavailable")
			} else if ocspErr != nil {
				return nil, errors.Wrapf(ocspErr, "OCSP verification has failed")
			}

			sylog.Infof("OCSP validation has passed")
		}

		// verify the signature by using the certificate.
>>>>>>> 458f4618
		sv, err := signature.LoadVerifier(c.PublicKey, crypto.SHA256)
		if err != nil {
			return nil, err
		}

		iopts = append(iopts, integrity.OptVerifyWithVerifier(sv))
	}

	// Add explicitly provided key material source(s).
	for _, sv := range v.svs {
		iopts = append(iopts, integrity.OptVerifyWithVerifier(sv))
	}

	// Add PGP key material, if applicable.
	if v.pgp {
		var kr openpgp.KeyRing
		if v.pgpOpts != nil {
			hkr, err := sypgp.NewHybridKeyRing(ctx, v.pgpOpts...)
			if err != nil {
				return nil, err
			}
			kr = hkr
		} else {
			pkr, err := sypgp.PublicKeyRing()
			if err != nil {
				return nil, err
			}
			kr = pkr
		}

		// wrap the global keyring around
		global := sypgp.NewHandle(buildcfg.SINGULARITY_CONFDIR, sypgp.GlobalHandleOpt())
		gkr, err := global.LoadPubKeyring()
		if err != nil {
			return nil, err
		}
		kr = sypgp.NewMultiKeyRing(gkr, kr)

		iopts = append(iopts, integrity.OptVerifyWithKeyRing(kr))
	}

	// Add group IDs, if applicable.
	for _, groupID := range v.groupIDs {
		iopts = append(iopts, integrity.OptVerifyGroup(groupID))
	}

	// Add objectIDs, if applicable.
	for _, objectID := range v.objectIDs {
		iopts = append(iopts, integrity.OptVerifyObject(objectID))
	}

	// Set legacy options, if applicable.
	if v.legacy {
		if v.all {
			iopts = append(iopts, integrity.OptVerifyLegacyAll())
		} else {
			iopts = append(iopts, integrity.OptVerifyLegacy())

			// If no objects explicitly selected, select system partition.
			if len(v.groupIDs) == 0 && len(v.objectIDs) == 0 {
				od, err := f.GetDescriptor(sif.WithPartitionType(sif.PartPrimSys))
				if err != nil {
					return nil, err
				}
				iopts = append(iopts, integrity.OptVerifyObject(od.ID()))
			}
		}
	}

	// Add callback, if applicable.
	if v.cb != nil {
		fn := func(r integrity.VerifyResult) bool {
			return v.cb(f, r)
		}
		iopts = append(iopts, integrity.OptVerifyCallback(fn))
	}

	return iopts, nil
}

// Verify verifies digital signature(s) in the SIF image found at path, according to opts.
//
// To use key material from an x.509 certificate, use OptVerifyWithCertificate. The system roots or
// the platform verifier will be used to verify the certificate, unless OptVerifyWithIntermediates
// and/or OptVerifyWithRoots are specified.
//
// To use raw key material, use OptVerifyWithVerifier.
//
// To use PGP key material, use OptVerifyWithPGP.
//
// By default, non-legacy signatures for all object groups are verified. To override the default
// behavior, consider using OptVerifyGroup, OptVerifyObject, OptVerifyAll, and/or OptVerifyLegacy.
func Verify(ctx context.Context, path string, opts ...VerifyOpt) error {
	v, err := newVerifier(opts)
	if err != nil {
		return err
	}

	// Load container.
	f, err := sif.LoadContainerFromPath(path, sif.OptLoadWithFlag(os.O_RDONLY))
	if err != nil {
		return err
	}
	defer f.UnloadContainer()

	// Get options to validate f.
	vopts, err := v.getOpts(ctx, f)
	if err != nil {
		return err
	}

	// Verify signature(s).
	iv, err := integrity.NewVerifier(f, vopts...)
	if err != nil {
		return err
	}

	return iv.Verify()
}

// VerifyFingerprints verifies an image and checks it was signed by *all* of the provided
// fingerprints.
//
// To use key material from an x.509 certificate, use OptVerifyWithCertificate. The system roots or
// the platform verifier will be used to verify the certificate, unless OptVerifyWithIntermediates
// and/or OptVerifyWithRoots are specified.
//
// To use raw key material, use OptVerifyWithVerifier.
//
// To use PGP key material, use OptVerifyWithPGP.
//
// By default, non-legacy signatures for all object groups are verified. To override the default
// behavior, consider using OptVerifyGroup, OptVerifyObject, OptVerifyAll, and/or OptVerifyLegacy.
func VerifyFingerprints(ctx context.Context, path string, fingerprints []string, opts ...VerifyOpt) error {
	v, err := newVerifier(opts)
	if err != nil {
		return err
	}

	// Load container.
	f, err := sif.LoadContainerFromPath(path, sif.OptLoadWithFlag(os.O_RDONLY))
	if err != nil {
		return err
	}
	defer f.UnloadContainer()

	// Get options to validate f.
	vopts, err := v.getOpts(ctx, f)
	if err != nil {
		return err
	}

	// Verify signature(s).
	iv, err := integrity.NewVerifier(f, vopts...)
	if err != nil {
		return err
	}
	err = iv.Verify()
	if err != nil {
		return err
	}

	// get signing entities fingerprints that have signed all selected objects
	keyfps, err := iv.AllSignedBy()
	if err != nil {
		return err
	}
	// were the selected objects signed by the provided fingerprints?

	m := map[string]bool{}
	for _, v := range fingerprints {
		m[v] = false
		for _, u := range keyfps {
			if strings.EqualFold(v, hex.EncodeToString(u[:])) {
				m[v] = true
			}
		}
	}
	for _, v := range m {
		if !v {
			return errNotSignedByRequired
		}
	}
	return nil
}<|MERGE_RESOLUTION|>--- conflicted
+++ resolved
@@ -34,10 +34,7 @@
 	certs         []*x509.Certificate
 	intermediates *x509.CertPool
 	roots         *x509.CertPool
-<<<<<<< HEAD
-=======
 	ocsp          bool
->>>>>>> 458f4618
 	svs           []signature.Verifier
 	pgp           bool
 	pgpOpts       []client.Option
@@ -163,11 +160,7 @@
 // verifyCertificate attempts to verify c is a valid code signing certificate by building one or
 // more chains from c to a certificate in roots, using certificates in intermediates if needed.
 // This function does not do any revocation checking.
-<<<<<<< HEAD
-func verifyCertificate(c *x509.Certificate, intermediates, roots *x509.CertPool) error {
-=======
 func verifyCertificate(c *x509.Certificate, intermediates, roots *x509.CertPool) (chains [][]*x509.Certificate, err error) {
->>>>>>> 458f4618
 	opts := x509.VerifyOptions{
 		Intermediates: intermediates,
 		Roots:         roots,
@@ -176,12 +169,7 @@
 		},
 	}
 
-<<<<<<< HEAD
-	_, err := c.Verify(opts)
-	return err
-=======
 	return c.Verify(opts)
->>>>>>> 458f4618
 }
 
 // getOpts returns integrity.VerifierOpt necessary to validate f.
@@ -190,12 +178,6 @@
 
 	// Add key material from certificate(s).
 	for _, c := range v.certs {
-<<<<<<< HEAD
-		if err := verifyCertificate(c, v.intermediates, v.roots); err != nil {
-			return nil, err
-		}
-
-=======
 		// verify that the leaf certificate is not tampered and that is adequate for signing purposes.
 		chain, err := verifyCertificate(c, v.intermediates, v.roots)
 		if err != nil {
@@ -220,7 +202,6 @@
 		}
 
 		// verify the signature by using the certificate.
->>>>>>> 458f4618
 		sv, err := signature.LoadVerifier(c.PublicKey, crypto.SHA256)
 		if err != nil {
 			return nil, err
