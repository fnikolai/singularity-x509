// Copyright (c) 2020-2022, Sylabs Inc. All rights reserved.
// This software is licensed under a 3-clause BSD license. Please consult the LICENSE.md file
// distributed with the sources of this project regarding your rights to use or distribute this
// software.

package singularity

import (
	"bytes"
	"context"
	"crypto"
	"crypto/x509"
	"encoding/pem"
	"errors"
	"net/http"
	"net/http/httptest"
	"os"
	"path/filepath"
	"reflect"
	"testing"

	"github.com/ProtonMail/go-crypto/openpgp"
	"github.com/ProtonMail/go-crypto/openpgp/armor"
	"github.com/sigstore/sigstore/pkg/signature"
	"github.com/sylabs/scs-key-client/client"
	"github.com/sylabs/sif/v2/pkg/integrity"
	"github.com/sylabs/sif/v2/pkg/sif"
)

const (
	testFingerPrint    = "F34371D0ACD5D09EB9BD853A80600A5FA11BBD29"
	invalidFingerPrint = "0000000000000000000000000000000000000000"
)

<<<<<<< HEAD
// getTestVerifier returns a fixed test Verifier.
func getTestVerifier(t *testing.T, file string) signature.Verifier {
	t.Helper()

	path := filepath.Join("..", "..", "..", "test", "keys", file)
=======
// getCertificate returns the certificate read from the specified file.
func getCertificate(t *testing.T, file string) *x509.Certificate {
	t.Helper()

	b, err := os.ReadFile(filepath.Join("..", "..", "..", "test", "certs", file))
	if err != nil {
		t.Fatal(err)
	}

	p, _ := pem.Decode(b)
	if p == nil {
		t.Fatal("failed to decode PEM")
	}

	c, err := x509.ParseCertificate(p.Bytes)
	if err != nil {
		t.Fatal(err)
	}

	return c
}

// getCertificatePool returns a pool of certificates read from the specified file.
func getCertificatePool(t *testing.T, file string) *x509.CertPool {
	t.Helper()

	b, err := os.ReadFile(filepath.Join("..", "..", "..", "test", "certs", file))
	if err != nil {
		t.Fatal(err)
	}

	pool := x509.NewCertPool()

	for rest := bytes.TrimSpace(b); len(rest) > 0; {
		var p *pem.Block

		if p, rest = pem.Decode(rest); p == nil {
			t.Fatal("failed to decode PEM")
		}

		c, err := x509.ParseCertificate(p.Bytes)
		if err != nil {
			t.Fatal(err)
		}

		pool.AddCert(c)
	}

	return pool
}

// getTestSignerVerifier returns a fixed test SignerVerifier.
func getTestSignerVerifier(t *testing.T) signature.SignerVerifier {
	t.Helper()

	path := filepath.Join("..", "..", "..", "test", "keys", "private.pem")
>>>>>>> 458f4618

	sv, err := signature.LoadVerifierFromPEMFile(path, crypto.SHA256)
	if err != nil {
		t.Fatal(err)
	}

	return sv
}

// getCertificate returns the certificate read from the specified file.
func getCertificate(t *testing.T, file string) *x509.Certificate {
	t.Helper()

	b, err := os.ReadFile(filepath.Join("..", "..", "..", "test", "certs", file))
	if err != nil {
		t.Fatal(err)
	}

	p, _ := pem.Decode(b)
	if p == nil {
		t.Fatal("failed to decode PEM")
	}

	c, err := x509.ParseCertificate(p.Bytes)
	if err != nil {
		t.Fatal(err)
	}

	return c
}

// getCertificatePool returns a pool of certificates read from the specified file.
func getCertificatePool(t *testing.T, file string) *x509.CertPool {
	t.Helper()

	b, err := os.ReadFile(filepath.Join("..", "..", "..", "test", "certs", file))
	if err != nil {
		t.Fatal(err)
	}

	pool := x509.NewCertPool()

	for rest := bytes.TrimSpace(b); len(rest) > 0; {
		var p *pem.Block

		if p, rest = pem.Decode(rest); p == nil {
			t.Fatal("failed to decode PEM")
		}

		c, err := x509.ParseCertificate(p.Bytes)
		if err != nil {
			t.Fatal(err)
		}

		pool.AddCert(c)
	}

	return pool
}

type mockHKP struct {
	e *openpgp.Entity
}

func (m mockHKP) ServeHTTP(w http.ResponseWriter, r *http.Request) {
	w.Header().Set("Content-Type", "application/pgp-keys")

	wr, err := armor.Encode(w, openpgp.PublicKeyType, nil)
	if err != nil {
		w.WriteHeader(http.StatusInternalServerError)
		return
	}
	defer wr.Close()

	if err := m.e.Serialize(wr); err != nil {
		w.WriteHeader(http.StatusInternalServerError)
	}
}

func Test_newVerifier(t *testing.T) {
	cert := getCertificate(t, "leaf.pem")
	intermediates := getCertificatePool(t, "intermediate.pem")
	roots := getCertificatePool(t, "root.pem")

<<<<<<< HEAD
	sv := getTestVerifier(t, "ed25519-public.pem")
=======
	sv := getTestSignerVerifier(t)
>>>>>>> 458f4618

	pgpOpts := []client.Option{client.OptBearerToken("token")}

	tests := []struct {
		name         string
		opts         []VerifyOpt
		wantErr      error
		wantVerifier verifier
	}{
		{
			name:         "Defaults",
			wantVerifier: verifier{},
		},
		{
			name: "OptVerifyWithCertificate",
			opts: []VerifyOpt{
				OptVerifyWithCertificate(cert),
				OptVerifyWithIntermediates(intermediates),
				OptVerifyWithRoots(roots),
			},
			wantVerifier: verifier{
				certs:         []*x509.Certificate{cert},
				intermediates: intermediates,
				roots:         roots,
			},
		},
		{
			name:         "OptVerifyWithVerifier",
			opts:         []VerifyOpt{OptVerifyWithVerifier(sv)},
			wantVerifier: verifier{svs: []signature.Verifier{sv}},
		},
		{
			name:         "OptVerifyWithPGP",
			opts:         []VerifyOpt{OptVerifyWithPGP()},
			wantVerifier: verifier{pgp: true},
		},
		{
			name: "OptVerifyWithPGPOpts",
			opts: []VerifyOpt{OptVerifyWithPGP(pgpOpts...)},
			wantVerifier: verifier{
				pgp:     true,
				pgpOpts: pgpOpts,
			},
		},
		{
			name:         "OptVerifyGroup",
			opts:         []VerifyOpt{OptVerifyGroup(1)},
			wantVerifier: verifier{groupIDs: []uint32{1}},
		},
		{
			name:         "OptVerifyObject",
			opts:         []VerifyOpt{OptVerifyObject(1)},
			wantVerifier: verifier{objectIDs: []uint32{1}},
		},
		{
			name:         "OptVerifyAll",
			opts:         []VerifyOpt{OptVerifyAll()},
			wantVerifier: verifier{all: true},
		},
		{
			name:         "OptVerifyLegacy",
			opts:         []VerifyOpt{OptVerifyLegacy()},
			wantVerifier: verifier{legacy: true},
		},
	}

	for _, tt := range tests {
		tt := tt
		t.Run(tt.name, func(t *testing.T) {
			v, err := newVerifier(tt.opts)

			if got, want := err, tt.wantErr; !errors.Is(got, want) {
				t.Errorf("got error %v, want %v", got, want)
			}

			if got, want := v, tt.wantVerifier; !reflect.DeepEqual(got, want) {
				t.Errorf("got verifier %v, want %v", got, want)
			}
		})
	}
}

func Test_verifier_getOpts(t *testing.T) {
	cert := getCertificate(t, "leaf.pem")
	intermediates := getCertificatePool(t, "intermediate.pem")
	roots := getCertificatePool(t, "root.pem")

	emptyImage, err := sif.LoadContainerFromPath(filepath.Join("..", "..", "..", "test", "images", "empty.sif"),
		sif.OptLoadWithFlag(os.O_RDONLY),
	)
	if err != nil {
		t.Fatal(err)
	}
	defer emptyImage.UnloadContainer()

	oneGroupImage, err := sif.LoadContainerFromPath(filepath.Join("..", "..", "..", "test", "images", "one-group.sif"),
		sif.OptLoadWithFlag(os.O_RDONLY),
	)
	if err != nil {
		t.Fatal(err)
	}
	defer oneGroupImage.UnloadContainer()

	cb := func(*sif.FileImage, integrity.VerifyResult) bool { return false }

	tests := []struct {
		name     string
		v        verifier
		f        *sif.FileImage
		wantErr  error
		wantOpts int
	}{
		{
			name: "TLSRequired",
			f:    emptyImage,
			v: verifier{
				pgp: true,
				pgpOpts: []client.Option{
					client.OptBaseURL("hkp://pool.sks-keyservers.net"),
					client.OptBearerToken("blah"),
				},
			},
			wantErr: client.ErrTLSRequired,
		},
		{
			name:    "NoObjects",
			f:       emptyImage,
			v:       verifier{legacy: true},
			wantErr: sif.ErrNoObjects,
		},
		{
			name: "Certificate",
			v: verifier{
				certs:         []*x509.Certificate{cert},
				intermediates: intermediates,
				roots:         roots,
			},
			f:        oneGroupImage,
			wantOpts: 1,
		},
		{
			name: "Verifier",
			v: verifier{
				svs: []signature.Verifier{
					getTestVerifier(t, "ed25519-public.pem"),
				},
			},
			f:        oneGroupImage,
			wantOpts: 1,
		},
		{
			name: "PGP",
			v: verifier{
				pgp: true,
			},
			f:        oneGroupImage,
			wantOpts: 1,
		},
		{
			name: "PGPOpts",
			v: verifier{
				pgp: true,
				pgpOpts: []client.Option{
					client.OptBearerToken("token"),
				},
			},
			f:        oneGroupImage,
			wantOpts: 1,
		},
		{
			name:     "Group1",
			v:        verifier{groupIDs: []uint32{1}},
			f:        oneGroupImage,
			wantOpts: 1,
		},
		{
			name:     "Object1",
			v:        verifier{objectIDs: []uint32{1}},
			f:        oneGroupImage,
			wantOpts: 1,
		},
		{
			name:     "All",
			v:        verifier{all: true},
			f:        oneGroupImage,
			wantOpts: 0,
		},
		{
			name:     "Legacy",
			v:        verifier{legacy: true},
			f:        oneGroupImage,
			wantOpts: 2,
		},
		{
			name:     "LegacyGroup1",
			v:        verifier{legacy: true, groupIDs: []uint32{1}},
			f:        oneGroupImage,
			wantOpts: 2,
		},
		{
			name:     "LegacyObject1",
			v:        verifier{legacy: true, objectIDs: []uint32{1}},
			f:        oneGroupImage,
			wantOpts: 2,
		},
		{
			name:     "LegacyAll",
			v:        verifier{legacy: true, all: true},
			f:        oneGroupImage,
			wantOpts: 1,
		},
		{
			name:     "Callback",
			v:        verifier{cb: cb},
			f:        oneGroupImage,
			wantOpts: 1,
		},
	}

	for _, tt := range tests {
		tt := tt
		t.Run(tt.name, func(t *testing.T) {
			opts, err := tt.v.getOpts(context.Background(), tt.f)

			if got, want := err, tt.wantErr; !errors.Is(got, want) {
				t.Errorf("got error %v, want %v", got, want)
			}

			if got, want := len(opts), tt.wantOpts; got != want {
				t.Errorf("got %v options, want %v", got, want)
			}
		})
	}
}

<<<<<<< HEAD
func TestVerify(t *testing.T) { //nolint:maintidx
=======
func TestVerify(t *testing.T) {
>>>>>>> 458f4618
	cert := getCertificate(t, "leaf.pem")
	intermediates := getCertificatePool(t, "intermediate.pem")
	roots := getCertificatePool(t, "root.pem")

<<<<<<< HEAD
	ed25519 := getTestVerifier(t, "ed25519-public.pem")
	ed25519Pub, err := ed25519.PublicKey()
	if err != nil {
		t.Fatal(err)
	}

	rsa := getTestVerifier(t, "rsa-public.pem")
	rsaPub, err := rsa.PublicKey()
=======
	sv := getTestSignerVerifier(t)
	pub, err := sv.PublicKey()
>>>>>>> 458f4618
	if err != nil {
		t.Fatal(err)
	}

	// Start up a mock HKP server.
	e := getTestEntity(t)
	s := httptest.NewServer(mockHKP{e: e})
	defer s.Close()

	tests := []struct {
		name           string
		path           string
		opts           []VerifyOpt
		wantVerified   [][]uint32
		wantEntity     *openpgp.Entity
		wantPublicKeys []crypto.PublicKey
		wantErr        error
	}{
		{
			name:    "SignatureNotFound",
			path:    filepath.Join("..", "..", "..", "test", "images", "one-group.sif"),
			wantErr: &integrity.SignatureNotFoundError{},
		},
		{
			name:    "SignatureNotFoundDSSE",
			path:    filepath.Join("..", "..", "..", "test", "images", "one-group-signed-dsse.sif"),
			opts:    []VerifyOpt{OptVerifyLegacy()},
			wantErr: &integrity.SignatureNotFoundError{},
		},
		{
			name:    "SignatureNotFoundPGP",
			path:    filepath.Join("..", "..", "..", "test", "images", "one-group-signed-pgp.sif"),
			opts:    []VerifyOpt{OptVerifyLegacy()},
			wantErr: &integrity.SignatureNotFoundError{},
		},
		{
			name:    "SignatureNotFoundLegacy",
			path:    filepath.Join("..", "..", "..", "test", "images", "one-group-signed-legacy.sif"),
			wantErr: &integrity.SignatureNotFoundError{},
		},
		{
			name:    "SignatureNotFoundLegacyAll",
			path:    filepath.Join("..", "..", "..", "test", "images", "one-group-signed-legacy-all.sif"),
			wantErr: &integrity.SignatureNotFoundError{},
		},
		{
			name:    "SignatureNotFoundLegacyGroup",
			path:    filepath.Join("..", "..", "..", "test", "images", "one-group-signed-legacy-group.sif"),
			wantErr: &integrity.SignatureNotFoundError{},
		},
		{
			name: "Certificate",
			path: filepath.Join("..", "..", "..", "test", "images", "one-group-signed-dsse.sif"),
			opts: []VerifyOpt{
				OptVerifyWithCertificate(cert),
				OptVerifyWithIntermediates(intermediates),
				OptVerifyWithRoots(roots),
			},
			wantVerified:   [][]uint32{{1, 2}},
<<<<<<< HEAD
			wantPublicKeys: []crypto.PublicKey{rsaPub},
		},
		{
			name: "VerifierEd25519",
			path: filepath.Join("..", "..", "..", "test", "images", "one-group-signed-dsse.sif"),
			opts: []VerifyOpt{
				OptVerifyWithVerifier(ed25519),
			},
			wantVerified:   [][]uint32{{1, 2}},
			wantPublicKeys: []crypto.PublicKey{ed25519Pub},
		},
		{
			name: "VerifierRSA",
=======
			wantPublicKeys: []crypto.PublicKey{pub},
		},
		{
			name: "Verifier",
>>>>>>> 458f4618
			path: filepath.Join("..", "..", "..", "test", "images", "one-group-signed-dsse.sif"),
			opts: []VerifyOpt{
				OptVerifyWithVerifier(rsa),
			},
			wantVerified:   [][]uint32{{1, 2}},
			wantPublicKeys: []crypto.PublicKey{rsaPub},
		},
		{
			name: "PGP",
			path: filepath.Join("..", "..", "..", "test", "images", "one-group-signed-pgp.sif"),
			opts: []VerifyOpt{
				OptVerifyWithPGP(client.OptBaseURL(s.URL)),
			},
			wantVerified: [][]uint32{{1, 2}},
			wantEntity:   e,
		},
		{
			name: "OptVerifyGroupVerifier",
			path: filepath.Join("..", "..", "..", "test", "images", "one-group-signed-dsse.sif"),
			opts: []VerifyOpt{
				OptVerifyWithVerifier(ed25519),
				OptVerifyGroup(1),
			},
			wantVerified:   [][]uint32{{1, 2}},
			wantPublicKeys: []crypto.PublicKey{ed25519Pub},
		},
		{
			name: "OptVerifyGroupPGP",
			path: filepath.Join("..", "..", "..", "test", "images", "one-group-signed-pgp.sif"),
			opts: []VerifyOpt{
				OptVerifyWithPGP(client.OptBaseURL(s.URL)),
				OptVerifyGroup(1),
			},
			wantVerified: [][]uint32{{1, 2}},
			wantEntity:   e,
		},
		{
			name: "OptVerifyObjectVerifier",
			path: filepath.Join("..", "..", "..", "test", "images", "one-group-signed-dsse.sif"),
			opts: []VerifyOpt{
				OptVerifyWithVerifier(ed25519),
				OptVerifyObject(1),
			},
			wantVerified:   [][]uint32{{1}},
			wantPublicKeys: []crypto.PublicKey{ed25519Pub},
		},
		{
			name: "OptVerifyObjectPGP",
			path: filepath.Join("..", "..", "..", "test", "images", "one-group-signed-pgp.sif"),
			opts: []VerifyOpt{
				OptVerifyWithPGP(client.OptBaseURL(s.URL)),
				OptVerifyObject(1),
			},
			wantVerified: [][]uint32{{1}},
			wantEntity:   e,
		},
		{
			name: "Legacy",
			path: filepath.Join("..", "..", "..", "test", "images", "one-group-signed-legacy.sif"),
			opts: []VerifyOpt{
				OptVerifyWithPGP(client.OptBaseURL(s.URL)),
				OptVerifyLegacy(),
			},
			wantVerified: [][]uint32{{2}},
			wantEntity:   e,
		},
		{
			name: "LegacyOptVerifyObject",
			path: filepath.Join("..", "..", "..", "test", "images", "one-group-signed-legacy-all.sif"),
			opts: []VerifyOpt{
				OptVerifyWithPGP(client.OptBaseURL(s.URL)),
				OptVerifyLegacy(),
				OptVerifyObject(1),
			},
			wantVerified: [][]uint32{{1}},
			wantEntity:   e,
		},
		{
			name: "LegacyOptVerifyAll",
			path: filepath.Join("..", "..", "..", "test", "images", "one-group-signed-legacy-all.sif"),
			opts: []VerifyOpt{
				OptVerifyWithPGP(client.OptBaseURL(s.URL)),
				OptVerifyLegacy(),
				OptVerifyAll(),
			},
			wantVerified: [][]uint32{{1}, {2}},
			wantEntity:   e,
		},
		{
			name: "LegacyOptVerifyGroup",
			path: filepath.Join("..", "..", "..", "test", "images", "one-group-signed-legacy-group.sif"),
			opts: []VerifyOpt{
				OptVerifyWithPGP(client.OptBaseURL(s.URL)),
				OptVerifyLegacy(),
				OptVerifyGroup(1),
			},
			wantVerified: [][]uint32{{1, 2}},
			wantEntity:   e,
		},
	}

	for _, tt := range tests {
		tt := tt
		t.Run(tt.name, func(t *testing.T) {
			i := 0

			cb := func(f *sif.FileImage, r integrity.VerifyResult) bool {
				defer func() { i++ }()

				if i >= len(tt.wantVerified) {
					t.Fatalf("wantVerified consumed")
				}

				if got, want := r.Verified(), tt.wantVerified[i]; len(got) != len(want) {
					t.Errorf("got %v verified, want %v", got, want)
				} else {
					for i, od := range got {
						if got, want := od.ID(), want[i]; got != want {
							t.Errorf("got ID %v, want %v", got, want)
						}
					}
				}

				if tt.wantEntity != nil {
					if got, want := r.Entity().PrimaryKey, tt.wantEntity.PrimaryKey; !reflect.DeepEqual(got, want) {
						t.Errorf("got entity public key %+v, want %+v", got, want)
					}
				}

				if tt.wantPublicKeys != nil {
					if got, want := r.Keys(), tt.wantPublicKeys; !reflect.DeepEqual(got, want) {
						t.Errorf("got public keys %+v, want %+v", got, want)
					}
				}

				if got, want := r.Error(), tt.wantErr; !errors.Is(got, want) {
					t.Errorf("got error %v, want %v", got, want)
				}

				return false
			}
			tt.opts = append(tt.opts, OptVerifyCallback(cb))

			err := Verify(context.Background(), tt.path, tt.opts...)

			if got, want := err, tt.wantErr; !errors.Is(got, want) {
				t.Errorf("got error %v, want %v", got, want)
			}
		})
	}
}

func TestVerifyFingerPrint(t *testing.T) {
	// Start up a mock HKP server.
	e := getTestEntity(t)
	s := httptest.NewServer(mockHKP{e: e})
	defer s.Close()

	tests := []struct {
		name         string
		path         string
		fingerprints []string
		opts         []VerifyOpt
		wantVerified [][]uint32
		wantEntity   *openpgp.Entity
		wantErr      error
	}{
		{
			name:         "SignatureNotFound",
			path:         filepath.Join("..", "..", "..", "test", "images", "one-group.sif"),
			fingerprints: []string{testFingerPrint},
			wantErr:      &integrity.SignatureNotFoundError{},
		},
		{
			name:         "SignatureNotFoundNonLegacy",
			path:         filepath.Join("..", "..", "..", "test", "images", "one-group-signed-pgp.sif"),
			fingerprints: []string{testFingerPrint},
			opts:         []VerifyOpt{OptVerifyLegacy()},
			wantErr:      &integrity.SignatureNotFoundError{},
		},
		{
			name:         "SignatureNotFoundLegacy",
			path:         filepath.Join("..", "..", "..", "test", "images", "one-group-signed-legacy.sif"),
			fingerprints: []string{testFingerPrint},
			wantErr:      &integrity.SignatureNotFoundError{},
		},
		{
			name:         "SignatureNotFoundLegacyAll",
			path:         filepath.Join("..", "..", "..", "test", "images", "one-group-signed-legacy-all.sif"),
			fingerprints: []string{testFingerPrint},
			wantErr:      &integrity.SignatureNotFoundError{},
		},
		{
			name:         "SignatureNotFoundLegacyGroup",
			path:         filepath.Join("..", "..", "..", "test", "images", "one-group-signed-legacy-group.sif"),
			fingerprints: []string{testFingerPrint},
			wantErr:      &integrity.SignatureNotFoundError{},
		},
		{
			name:         "PGP",
			path:         filepath.Join("..", "..", "..", "test", "images", "one-group-signed-pgp.sif"),
			fingerprints: []string{testFingerPrint},
			opts: []VerifyOpt{
				OptVerifyWithPGP(client.OptBaseURL(s.URL)),
			},
			wantVerified: [][]uint32{{1, 2}},
			wantEntity:   e,
		},
		{
			name:         "OptVerifyGroupPGP",
			path:         filepath.Join("..", "..", "..", "test", "images", "one-group-signed-pgp.sif"),
			fingerprints: []string{testFingerPrint},
			opts: []VerifyOpt{
				OptVerifyWithPGP(client.OptBaseURL(s.URL)),
				OptVerifyGroup(1),
			},
			wantVerified: [][]uint32{{1, 2}},
			wantEntity:   e,
		},
		{
			name:         "OptVerifyObjectPGP",
			path:         filepath.Join("..", "..", "..", "test", "images", "one-group-signed-pgp.sif"),
			fingerprints: []string{testFingerPrint},
			opts: []VerifyOpt{
				OptVerifyWithPGP(client.OptBaseURL(s.URL)),
				OptVerifyObject(1),
			},
			wantVerified: [][]uint32{{1}},
			wantEntity:   e,
		},
		{
			name:         "Legacy",
			path:         filepath.Join("..", "..", "..", "test", "images", "one-group-signed-legacy.sif"),
			fingerprints: []string{testFingerPrint},
			opts: []VerifyOpt{
				OptVerifyWithPGP(client.OptBaseURL(s.URL)),
				OptVerifyLegacy(),
			},
			wantVerified: [][]uint32{{2}},
			wantEntity:   e,
		},
		{
			name:         "LegacyOptVerifyObject",
			path:         filepath.Join("..", "..", "..", "test", "images", "one-group-signed-legacy-all.sif"),
			fingerprints: []string{testFingerPrint},
			opts: []VerifyOpt{
				OptVerifyWithPGP(client.OptBaseURL(s.URL)),
				OptVerifyLegacy(),
				OptVerifyObject(1),
			},
			wantVerified: [][]uint32{{1}},
			wantEntity:   e,
		},
		{
			name:         "LegacyOptVerifyAll",
			path:         filepath.Join("..", "..", "..", "test", "images", "one-group-signed-legacy-all.sif"),
			fingerprints: []string{testFingerPrint},
			opts: []VerifyOpt{
				OptVerifyWithPGP(client.OptBaseURL(s.URL)),
				OptVerifyLegacy(),
				OptVerifyAll(),
			},
			wantVerified: [][]uint32{{1}, {2}},
			wantEntity:   e,
		},
		{
			name:         "LegacyOptVerifyGroup",
			path:         filepath.Join("..", "..", "..", "test", "images", "one-group-signed-legacy-group.sif"),
			fingerprints: []string{testFingerPrint},
			opts: []VerifyOpt{
				OptVerifyWithPGP(client.OptBaseURL(s.URL)),
				OptVerifyLegacy(),
				OptVerifyGroup(1),
			},
			wantVerified: [][]uint32{{1, 2}},
			wantEntity:   e,
		},
		{
			name:         "SingleFingerprintWrong",
			path:         filepath.Join("..", "..", "..", "test", "images", "one-group-signed-pgp.sif"),
			fingerprints: []string{invalidFingerPrint},
			opts: []VerifyOpt{
				OptVerifyWithPGP(client.OptBaseURL(s.URL)),
			},
			wantVerified: [][]uint32{{1, 2}},
			wantEntity:   e,
			wantErr:      errNotSignedByRequired,
		},
		{
			name:         "MultipleFingerprintOneWrong",
			path:         filepath.Join("..", "..", "..", "test", "images", "one-group-signed-pgp.sif"),
			fingerprints: []string{testFingerPrint, invalidFingerPrint},
			opts: []VerifyOpt{
				OptVerifyWithPGP(client.OptBaseURL(s.URL)),
			},
			wantVerified: [][]uint32{{1, 2}},
			wantEntity:   e,
			wantErr:      errNotSignedByRequired,
		},
	}

	for _, tt := range tests {
		tt := tt
		t.Run(tt.name, func(t *testing.T) {
			i := 0

			cb := func(f *sif.FileImage, r integrity.VerifyResult) bool {
				defer func() { i++ }()

				if i >= len(tt.wantVerified) {
					t.Fatalf("wantVerified consumed")
				}

				if got, want := r.Verified(), tt.wantVerified[i]; len(got) != len(want) {
					t.Errorf("got %v verified, want %v", got, want)
				} else {
					for i, od := range got {
						if got, want := od.ID(), want[i]; got != want {
							t.Errorf("got ID %v, want %v", got, want)
						}
					}
				}

				if got, want := r.Entity().PrimaryKey, tt.wantEntity.PrimaryKey; !reflect.DeepEqual(got, want) {
					t.Errorf("got entity public key %+v, want %+v", got, want)
				}

				return false
			}
			tt.opts = append(tt.opts, OptVerifyCallback(cb))
			err := VerifyFingerprints(context.Background(), tt.path, tt.fingerprints, tt.opts...)
			if got, want := err, tt.wantErr; !errors.Is(got, want) {
				t.Errorf("got error %v, want %v", got, want)
			}
		})
	}
}<|MERGE_RESOLUTION|>--- conflicted
+++ resolved
@@ -32,13 +32,20 @@
 	invalidFingerPrint = "0000000000000000000000000000000000000000"
 )
 
-<<<<<<< HEAD
 // getTestVerifier returns a fixed test Verifier.
 func getTestVerifier(t *testing.T, file string) signature.Verifier {
 	t.Helper()
 
 	path := filepath.Join("..", "..", "..", "test", "keys", file)
-=======
+
+	sv, err := signature.LoadVerifierFromPEMFile(path, crypto.SHA256)
+	if err != nil {
+		t.Fatal(err)
+	}
+
+	return sv
+}
+
 // getCertificate returns the certificate read from the specified file.
 func getCertificate(t *testing.T, file string) *x509.Certificate {
 	t.Helper()
@@ -84,76 +91,10 @@
 			t.Fatal(err)
 		}
 
-		pool.AddCert(c)
-	}
-
-	return pool
-}
-
-// getTestSignerVerifier returns a fixed test SignerVerifier.
-func getTestSignerVerifier(t *testing.T) signature.SignerVerifier {
-	t.Helper()
-
-	path := filepath.Join("..", "..", "..", "test", "keys", "private.pem")
->>>>>>> 458f4618
-
-	sv, err := signature.LoadVerifierFromPEMFile(path, crypto.SHA256)
-	if err != nil {
-		t.Fatal(err)
-	}
-
-	return sv
-}
-
-// getCertificate returns the certificate read from the specified file.
-func getCertificate(t *testing.T, file string) *x509.Certificate {
-	t.Helper()
-
-	b, err := os.ReadFile(filepath.Join("..", "..", "..", "test", "certs", file))
-	if err != nil {
-		t.Fatal(err)
-	}
-
-	p, _ := pem.Decode(b)
-	if p == nil {
-		t.Fatal("failed to decode PEM")
-	}
-
-	c, err := x509.ParseCertificate(p.Bytes)
-	if err != nil {
-		t.Fatal(err)
-	}
-
-	return c
-}
-
-// getCertificatePool returns a pool of certificates read from the specified file.
-func getCertificatePool(t *testing.T, file string) *x509.CertPool {
-	t.Helper()
-
-	b, err := os.ReadFile(filepath.Join("..", "..", "..", "test", "certs", file))
-	if err != nil {
-		t.Fatal(err)
-	}
-
-	pool := x509.NewCertPool()
-
-	for rest := bytes.TrimSpace(b); len(rest) > 0; {
-		var p *pem.Block
-
-		if p, rest = pem.Decode(rest); p == nil {
-			t.Fatal("failed to decode PEM")
-		}
-
-		c, err := x509.ParseCertificate(p.Bytes)
-		if err != nil {
-			t.Fatal(err)
-		}
-
-		pool.AddCert(c)
-	}
-
-	return pool
+	if got, want := len(el), 1; got != want {
+		t.Fatalf("got %v entities, want %v", got, want)
+	}
+	return el[0]
 }
 
 type mockHKP struct {
@@ -180,11 +121,7 @@
 	intermediates := getCertificatePool(t, "intermediate.pem")
 	roots := getCertificatePool(t, "root.pem")
 
-<<<<<<< HEAD
 	sv := getTestVerifier(t, "ed25519-public.pem")
-=======
-	sv := getTestSignerVerifier(t)
->>>>>>> 458f4618
 
 	pgpOpts := []client.Option{client.OptBearerToken("token")}
 
@@ -420,16 +357,11 @@
 	}
 }
 
-<<<<<<< HEAD
 func TestVerify(t *testing.T) { //nolint:maintidx
-=======
-func TestVerify(t *testing.T) {
->>>>>>> 458f4618
 	cert := getCertificate(t, "leaf.pem")
 	intermediates := getCertificatePool(t, "intermediate.pem")
 	roots := getCertificatePool(t, "root.pem")
 
-<<<<<<< HEAD
 	ed25519 := getTestVerifier(t, "ed25519-public.pem")
 	ed25519Pub, err := ed25519.PublicKey()
 	if err != nil {
@@ -438,10 +370,6 @@
 
 	rsa := getTestVerifier(t, "rsa-public.pem")
 	rsaPub, err := rsa.PublicKey()
-=======
-	sv := getTestSignerVerifier(t)
-	pub, err := sv.PublicKey()
->>>>>>> 458f4618
 	if err != nil {
 		t.Fatal(err)
 	}
@@ -501,7 +429,6 @@
 				OptVerifyWithRoots(roots),
 			},
 			wantVerified:   [][]uint32{{1, 2}},
-<<<<<<< HEAD
 			wantPublicKeys: []crypto.PublicKey{rsaPub},
 		},
 		{
@@ -515,12 +442,6 @@
 		},
 		{
 			name: "VerifierRSA",
-=======
-			wantPublicKeys: []crypto.PublicKey{pub},
-		},
-		{
-			name: "Verifier",
->>>>>>> 458f4618
 			path: filepath.Join("..", "..", "..", "test", "images", "one-group-signed-dsse.sif"),
 			opts: []VerifyOpt{
 				OptVerifyWithVerifier(rsa),
