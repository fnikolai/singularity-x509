// Copyright (c) 2018, Sylabs Inc. All rights reserved.
// This software is licensed under a 3-clause BSD license. Please consult the
// LICENSE file distributed with the sources of this project regarding your
// rights to use or distribute this software.

package build

import (
	"context"
	"encoding/json"
	"fmt"
	"io/ioutil"
	"net/http"
	"net/http/httptest"
	"net/url"
	"os"
	"strings"
	"testing"
	"time"

	"github.com/globalsign/mgo/bson"
	"github.com/gorilla/websocket"
	"github.com/singularityware/singularity/src/pkg/build/types"
	"github.com/singularityware/singularity/src/pkg/test"
)

const (
	authToken      = "auth_token"
	stdoutContents = "some_output"
	imageContents  = "image_contents"
	buildPath      = "/v1/build"
	wsPath         = "/v1/build-ws/"
	imagePath      = "/v1/image"
)

type mockService struct {
	t                  *testing.T
	buildResponseCode  int
	wsResponseCode     int
	wsCloseCode        int
	statusResponseCode int
	imageResponseCode  int
	httpAddr           string
}

var upgrader = websocket.Upgrader{}

func newResponse(m *mockService, id bson.ObjectId, d types.Definition, libraryRef string) ResponseData {
	wsURL := url.URL{
		Scheme: "ws",
		Host:   m.httpAddr,
		Path:   fmt.Sprintf("%s%s", wsPath, id.Hex()),
	}
	libraryURL := url.URL{
		Scheme: "http",
		Host:   m.httpAddr,
	}
	if libraryRef == "" {
		libraryRef = "library://user/collection/image"
	}

	return ResponseData{
		ID:         id,
		Definition: d,
		WSURL:      wsURL.String(),
		LibraryURL: libraryURL.String(),
		LibraryRef: libraryRef,
	}
}

func (m *mockService) ServeHTTP(w http.ResponseWriter, r *http.Request) {
	// Set the respone body, depending on the type of operation
	if r.Method == http.MethodPost && r.RequestURI == buildPath {
		// Mock new build endpoint
		var rd RequestData
		if err := json.NewDecoder(r.Body).Decode(&rd); err != nil {
			m.t.Fatalf("failed to parse request: %v", err)
		}
		w.WriteHeader(m.buildResponseCode)
		if m.buildResponseCode == http.StatusCreated {
			id := bson.NewObjectId()
			json.NewEncoder(w).Encode(newResponse(m, id, rd.Definition, rd.LibraryRef))
		}
	} else if r.Method == http.MethodGet && strings.HasPrefix(r.RequestURI, buildPath) {
		// Mock status endpoint
		id := r.RequestURI[strings.LastIndexByte(r.RequestURI, '/')+1:]
		if !bson.IsObjectIdHex(id) {
			m.t.Fatalf("failed to parse ID '%v'", id)
		}
		w.WriteHeader(m.statusResponseCode)
		if m.statusResponseCode == http.StatusOK {
			json.NewEncoder(w).Encode(newResponse(m, bson.ObjectIdHex(id), types.Definition{}, ""))
		}
	} else if r.Method == http.MethodGet && strings.HasPrefix(r.RequestURI, imagePath) {
		// Mock get image endpoint
		w.WriteHeader(m.imageResponseCode)
		if m.imageResponseCode == http.StatusOK {
			if _, err := strings.NewReader(imageContents).WriteTo(w); err != nil {
				m.t.Fatalf("failed to write image")
			}
		}
	} else {
		w.WriteHeader(http.StatusNotFound)
	}
}

func (m *mockService) ServeWebsocket(w http.ResponseWriter, r *http.Request) {
	if m.wsResponseCode != http.StatusOK {
		w.WriteHeader(m.wsResponseCode)
	} else {
		ws, err := upgrader.Upgrade(w, r, nil)
		if err != nil {
			m.t.Fatalf("failed to upgrade websocket: %v", err)
		}
		defer ws.Close()

		// Write some output and then cleanly close the connection
		ws.WriteMessage(websocket.TextMessage, []byte(stdoutContents))
		ws.WriteMessage(websocket.CloseMessage, websocket.FormatCloseMessage(m.wsCloseCode, ""))
	}
}

func TestBuild(t *testing.T) {
	test.DropPrivilege(t)
	defer test.ResetPrivilege(t)

	// Craft an expired context
	ctx, cancel := context.WithDeadline(context.Background(), time.Now())
	defer cancel()

	// Create a temporary file for testing
	f, err := ioutil.TempFile("/tmp", "TestBuild")
	if err != nil {
		t.Fatalf("failed to create temp file: %v", err)
	}
	f.Close()
	defer os.Remove(f.Name())

	// Start a mock server
	m := mockService{t: t}
	mux := http.NewServeMux()
	mux.HandleFunc("/", m.ServeHTTP)
	mux.HandleFunc(wsPath, m.ServeWebsocket)
	s := httptest.NewServer(mux)
	defer s.Close()

	// Mock server address is fixed for all tests
	m.httpAddr = s.Listener.Addr().String()

	// Table of tests to run
	tests := []struct {
		description        string
		expectSuccess      bool
		imagePath          string
		libraryURL         string
		buildResponseCode  int
		wsResponseCode     int
		wsCloseCode        int
		statusResponseCode int
		imageResponseCode  int
		ctx                context.Context
		isDetached         bool
	}{
		{"SuccessAttached", true, f.Name(), "", http.StatusCreated, http.StatusOK, websocket.CloseNormalClosure, http.StatusOK, http.StatusOK, context.Background(), false},
		{"SuccessDetached", true, f.Name(), "", http.StatusCreated, http.StatusOK, websocket.CloseNormalClosure, http.StatusOK, http.StatusOK, context.Background(), true},
		{"SuccessLibraryRef", true, "library://user/collection/image", "", http.StatusCreated, http.StatusOK, websocket.CloseNormalClosure, http.StatusOK, http.StatusOK, context.Background(), false},
		{"SuccessLibraryRefURL", true, "library://user/collection/image", m.httpAddr, http.StatusCreated, http.StatusOK, websocket.CloseNormalClosure, http.StatusOK, http.StatusOK, context.Background(), false},
		{"BadImagePath", false, "/tmp/bad/", "", http.StatusCreated, http.StatusOK, websocket.CloseNormalClosure, http.StatusOK, http.StatusOK, context.Background(), false},
		{"BadLibraryRef", false, "library://bad", "", http.StatusCreated, http.StatusOK, websocket.CloseNormalClosure, http.StatusOK, http.StatusOK, context.Background(), false},
		{"AddBuildFailure", false, f.Name(), "", http.StatusUnauthorized, http.StatusOK, websocket.CloseNormalClosure, http.StatusOK, http.StatusOK, context.Background(), false},
		{"WebsocketFailure", false, f.Name(), "", http.StatusCreated, http.StatusUnauthorized, websocket.CloseNormalClosure, http.StatusOK, http.StatusOK, context.Background(), false},
		{"WebsocketAbnormalClosure", false, f.Name(), "", http.StatusCreated, http.StatusOK, websocket.CloseAbnormalClosure, http.StatusOK, http.StatusOK, context.Background(), false},
		{"GetStatusFailure", false, f.Name(), "", http.StatusCreated, http.StatusOK, websocket.CloseNormalClosure, http.StatusUnauthorized, http.StatusOK, context.Background(), false},
		{"GetImageFailure", false, f.Name(), "", http.StatusCreated, http.StatusOK, websocket.CloseNormalClosure, http.StatusOK, http.StatusUnauthorized, context.Background(), false},
		{"ContextExpired", false, f.Name(), "", http.StatusCreated, http.StatusOK, websocket.CloseNormalClosure, http.StatusOK, http.StatusOK, ctx, false},
	}

	// Loop over test cases
	for _, tt := range tests {
		t.Run(tt.description, test.WithoutPrivilege(func(t *testing.T) {
<<<<<<< HEAD
			rb := NewRemoteBuilder(tt.imagePath, "", types.Definition{}, tt.isDetached, s.Listener.Addr().String(), authToken)
=======
			rb, err := NewRemoteBuilder(tt.imagePath, "", Definition{}, tt.isDetached, s.URL, authToken)
			if err != nil {
				t.Fatalf("failed to get new remote builder: %v", err)
			}
>>>>>>> b56dcc59
			rb.Force = true

			// Set the response codes for each stage of the build
			m.buildResponseCode = tt.buildResponseCode
			m.wsResponseCode = tt.wsResponseCode
			m.wsCloseCode = tt.wsCloseCode
			m.statusResponseCode = tt.statusResponseCode
			m.imageResponseCode = tt.imageResponseCode

			// Do it!
			err = rb.Build(tt.ctx)

			if tt.expectSuccess {
				// Ensure the handler returned no error, and the response is as expected
				if err != nil {
					t.Fatalf("unexpected failure: %v", err)
				}
			} else {
				// Ensure the handler returned an error
				if err == nil {
					t.Fatalf("unexpected success")
				}
			}
		}))
	}
}

func TestDoBuildRequest(t *testing.T) {
	// Craft an expired context
	ctx, cancel := context.WithDeadline(context.Background(), time.Now())
	defer cancel()

	// Table of tests to run
	tests := []struct {
		description   string
		expectSuccess bool
		libraryRef    string
		responseCode  int
		ctx           context.Context
	}{
		{"SuccessAttached", true, "", http.StatusCreated, context.Background()},
		{"SuccessLibraryRef", true, "library://user/collection/image", http.StatusCreated, context.Background()},
		{"BadLibraryRef", false, "library://bad", http.StatusCreated, context.Background()},
		{"NotFoundAttached", false, "", http.StatusNotFound, context.Background()},
		{"ContextExpiredAttached", false, "", http.StatusCreated, ctx},
	}

	// Start a mock server
	m := mockService{t: t}
	s := httptest.NewServer(&m)
	defer s.Close()

	// Enough of a struct to test with
	url, err := url.Parse(s.URL)
	if err != nil {
		t.Fatalf("failed to parse URL: %v", err)
	}
	rb := RemoteBuilder{
		BuilderURL: url,
	}

	// Loop over test cases
	for _, tt := range tests {
		t.Run(tt.description, test.WithoutPrivilege(func(t *testing.T) {
			m.buildResponseCode = tt.responseCode

			// Call the handler
			rd, err := rb.doBuildRequest(tt.ctx, types.Definition{}, tt.libraryRef)

			if tt.expectSuccess {
				// Ensure the handler returned no error, and the response is as expected
				if err != nil {
					t.Fatalf("unexpected failure: %v", err)
				}
				if !rd.ID.Valid() {
					t.Fatalf("invalid ID")
				}
				if rd.WSURL == "" {
					t.Errorf("empty websocket URL")
				}
				if rd.LibraryRef == "" {
					t.Errorf("empty Library ref")
				}
				if rd.LibraryURL == "" {
					t.Errorf("empty Library URL")
				}
			} else {
				// Ensure the handler returned an error
				if err == nil {
					t.Fatalf("unexpected success")
				}
			}
		}))
	}
}

func TestDoStatusRequest(t *testing.T) {
	// Craft an expired context
	ctx, cancel := context.WithDeadline(context.Background(), time.Now())
	defer cancel()

	// Table of tests to run
	tests := []struct {
		description   string
		expectSuccess bool
		responseCode  int
		ctx           context.Context
	}{
		{"Success", true, http.StatusOK, context.Background()},
		{"NotFound", false, http.StatusNotFound, context.Background()},
		{"ContextExpired", false, http.StatusOK, ctx},
	}

	// Start a mock server
	m := mockService{t: t}
	s := httptest.NewServer(&m)
	defer s.Close()

	// Enough of a struct to test with
	url, err := url.Parse(s.URL)
	if err != nil {
		t.Fatalf("failed to parse URL: %v", err)
	}
	rb := RemoteBuilder{
		BuilderURL: url,
	}

	// ID to test with
	id := bson.NewObjectId()

	// Loop over test cases
	for _, tt := range tests {
		t.Run(tt.description, test.WithoutPrivilege(func(t *testing.T) {
			m.statusResponseCode = tt.responseCode

			// Call the handler
			rd, err := rb.doStatusRequest(tt.ctx, id)

			if tt.expectSuccess {
				// Ensure the handler returned no error, and the response is as expected
				if err != nil {
					t.Fatalf("unexpected failure: %v", err)
				}
				if rd.ID != id {
					t.Errorf("mismatched ID: %v/%v", rd.ID, id)
				}
				if rd.WSURL == "" {
					t.Errorf("empty websocket URL")
				}
				if rd.LibraryRef == "" {
					t.Errorf("empty Library ref")
				}
				if rd.LibraryURL == "" {
					t.Errorf("empty Library URL")
				}
			} else {
				// Ensure the handler returned an error
				if err == nil {
					t.Fatalf("unexpected success")
				}
			}
		}))
	}
}<|MERGE_RESOLUTION|>--- conflicted
+++ resolved
@@ -178,14 +178,10 @@
 	// Loop over test cases
 	for _, tt := range tests {
 		t.Run(tt.description, test.WithoutPrivilege(func(t *testing.T) {
-<<<<<<< HEAD
-			rb := NewRemoteBuilder(tt.imagePath, "", types.Definition{}, tt.isDetached, s.Listener.Addr().String(), authToken)
-=======
-			rb, err := NewRemoteBuilder(tt.imagePath, "", Definition{}, tt.isDetached, s.URL, authToken)
+			rb, err := NewRemoteBuilder(tt.imagePath, "", types.Definition{}, tt.isDetached, s.URL, authToken)
 			if err != nil {
 				t.Fatalf("failed to get new remote builder: %v", err)
 			}
->>>>>>> b56dcc59
 			rb.Force = true
 
 			// Set the response codes for each stage of the build
