/* 
 * Copyright (c) 2017, SingularityWare, LLC. All rights reserved.
 *
 * Copyright (c) 2015-2017, Gregory M. Kurtzer. All rights reserved.
 * 
 * Copyright (c) 2016-2017, The Regents of the University of California,
 * through Lawrence Berkeley National Laboratory (subject to receipt of any
 * required approvals from the U.S. Dept. of Energy).  All rights reserved.
 * 
 * This software is licensed under a customized 3-clause BSD license.  Please
 * consult LICENSE file distributed with the sources of this project regarding
 * your rights to use or distribute this software.
 * 
 * NOTICE.  This Software was developed under funding from the U.S. Department of
 * Energy and the U.S. Government consequently retains certain rights. As such,
 * the U.S. Government has been granted for itself and others acting on its
 * behalf a paid-up, nonexclusive, irrevocable, worldwide license in the Software
 * to reproduce, distribute copies to the public, prepare derivative works, and
 * perform publicly and display publicly, and to permit other to do so. 
 * 
*/

#include <errno.h>
#include <fcntl.h>
#include <stdio.h>
#include <string.h>
#include <sys/stat.h>
#include <sys/types.h>
#include <sys/mount.h>
#include <unistd.h>
#include <stdlib.h>
#include <libgen.h>
#include <linux/limits.h>

#include "config.h"
#include "util/file.h"
#include "util/util.h"
#include "util/registry.h"
#include "util/message.h"
#include "util/config_parser.h"
#include "util/privilege.h"
#include "util/capability.h"

#include "lib/image/image.h"

#include "../runtime.h"


int _singularity_runtime_overlayfs(void) {
    int secure_flags = MS_NOSUID | MS_NODEV;

    if ( singularity_capability_keep_privs() ) {
        secure_flags &= ~MS_NOSUID;
    }

    singularity_priv_escalate();
    singularity_message(DEBUG, "Creating overlay_final directory: %s\n", CONTAINER_FINALDIR);
    if ( s_mkpath(CONTAINER_FINALDIR, 0755) < 0 ) {
        singularity_message(ERROR, "Failed creating overlay_final directory %s: %s\n", CONTAINER_FINALDIR, strerror(errno));
        ABORT(255);
    }
    singularity_priv_drop();

    singularity_message(DEBUG, "Checking if overlayfs should be used\n");
    int try_overlay = ( strcmp("try", singularity_config_get_value(ENABLE_OVERLAY)) == 0 );
    if ( !try_overlay && ( singularity_config_get_bool_char(ENABLE_OVERLAY) <= 0 ) ) {
        singularity_message(VERBOSE3, "Not enabling overlayFS via configuration\n");
    } else if ( singularity_registry_get("DISABLE_OVERLAYFS") != NULL ) {
        singularity_message(VERBOSE3, "Not enabling overlayFS via environment\n");
    } else if ( singularity_registry_get("WRITABLE") != NULL ) {
        singularity_message(VERBOSE3, "Not enabling overlayFS, image mounted writable\n");
    } else {
        char *rootfs_source = CONTAINER_MOUNTDIR;
        char *overlay_final = CONTAINER_FINALDIR;
        char *overlay_mount = CONTAINER_OVERLAY;
        char *overlay_upper = joinpath(overlay_mount, "/upper");
        char *overlay_work  = joinpath(overlay_mount, "/work");
        int overlay_options_len = strlength(rootfs_source, PATH_MAX) + strlength(overlay_upper, PATH_MAX) + strlength(overlay_work, PATH_MAX) + 50;
        char *overlay_options = (char *) malloc(overlay_options_len);
        char *overlay_path = NULL;

        if (try_overlay)
            singularity_message(VERBOSE3, "Trying OverlayFS as requested by configuration\n");
        else
            singularity_message(VERBOSE3, "OverlayFS enabled by configuration\n");

        singularity_message(DEBUG, "Setting up overlay mount options\n");
        snprintf(overlay_options, overlay_options_len, "lowerdir=%s,upperdir=%s,workdir=%s", rootfs_source, overlay_upper, overlay_work); // Flawfinder: ignore

        singularity_message(DEBUG, "Checking for existance of overlay directory: %s\n", overlay_mount);
        if ( is_dir(overlay_mount) < 0 ) {
            singularity_message(ERROR, "Overlay mount directory does not exist: %s\n", overlay_mount);
            ABORT(255);
        }

        if ( ( overlay_path = singularity_registry_get("OVERLAYIMAGE") ) != NULL ) {
            struct image_object image;

            image = singularity_image_init(singularity_registry_get("OVERLAYIMAGE"), O_RDWR);

            if ( singularity_image_type(&image) != EXT3 ) {
                if ( singularity_image_type(&image) == DIRECTORY ) {
                    if ( singularity_priv_getuid() == 0 ) {
                        singularity_message(VERBOSE, "Allowing directory based overlay as root user\n");
                    } else {
                        singularity_message(ERROR, "Only root can use directory based overlays\n");
                        ABORT(255);
                    }
                } else {
                    singularity_message(ERROR, "Persistent overlay must be a writable image or directory\n");
                    ABORT(255);
                }
            }

            if ( singularity_image_mount(&image, overlay_mount) != 0 ) {
                singularity_message(ERROR, "Could not mount persistent overlay file: %s\n", singularity_image_name(&image));
                ABORT(255);
            }

        } else {
            char *size = NULL;

            if ( singularity_priv_getuid() == 0 ) {
                size = strdup("");
            } else {
                size = strdup("size=1m");
            }

            singularity_priv_escalate();
            singularity_message(DEBUG, "Mounting overlay tmpfs: %s\n", overlay_mount);
            if ( mount("tmpfs", overlay_mount, "tmpfs", secure_flags, size) < 0 ){
                singularity_message(ERROR, "Failed to mount overlay tmpfs %s: %s\n", overlay_mount, strerror(errno));
                ABORT(255);
            }
            singularity_priv_drop();

            free(size);
        }

        singularity_priv_escalate();
        singularity_message(DEBUG, "Creating upper overlay directory: %s\n", overlay_upper);
        if ( s_mkpath(overlay_upper, 0755) < 0 ) {
            singularity_message(ERROR, "Failed creating upper overlay directory %s: %s\n", overlay_upper, strerror(errno));
            ABORT(255);
        }

        singularity_message(DEBUG, "Creating overlay work directory: %s\n", overlay_work);
        if ( s_mkpath(overlay_work, 0755) < 0 ) {
            singularity_message(ERROR, "Failed creating overlay work directory %s: %s\n", overlay_work, strerror(errno));
            ABORT(255);
        }

        singularity_message(VERBOSE, "Mounting overlay with options: %s\n", overlay_options);
<<<<<<< HEAD
        if ( mount("OverlayFS", overlay_final, "overlay", secure_flags, overlay_options) < 0 ){
            singularity_message(ERROR, "Could not mount Singularity overlay: %s\n", strerror(errno));
            ABORT(255); 
=======
        int result = mount("OverlayFS", overlay_final, "overlay", MS_NOSUID | MS_NODEV, overlay_options);
        if (result < 0) {
            if ( (errno == EPERM) || ( try_overlay && ( errno == ENODEV ) ) ) {
                singularity_message(VERBOSE, "Singularity overlay mount did not work (%s), continuing without it\n", strerror(errno));
                singularity_message(DEBUG, "Unmounting overlay tmpfs: %s\n", overlay_mount);
                umount(overlay_mount);
            } else {
                singularity_message(ERROR, "Could not mount Singularity overlay: %s\n", strerror(errno));
                ABORT(255); 
            }
>>>>>>> e92fc6a8
        }
        singularity_priv_drop();

        free(overlay_upper);
        free(overlay_work);
        free(overlay_options);

        if (result >= 0) {
            singularity_registry_set("OVERLAYFS_ENABLED", "1");
            return(0);
        }
    }


    // If we got here, assume we are not overlaying, so we must bind to final directory
    singularity_priv_escalate();
    singularity_message(DEBUG, "Binding container directory to final home %s->%s\n", CONTAINER_MOUNTDIR, CONTAINER_FINALDIR);
    if ( mount(CONTAINER_MOUNTDIR, CONTAINER_FINALDIR, NULL, MS_BIND|MS_REC|secure_flags, NULL) < 0 ) {
        singularity_message(ERROR, "Could not bind mount container to final home %s->%s: %s\n", CONTAINER_MOUNTDIR, CONTAINER_FINALDIR, strerror(errno));
        return 1;
    }
    singularity_priv_drop();

    return(0);
}<|MERGE_RESOLUTION|>--- conflicted
+++ resolved
@@ -151,12 +151,7 @@
         }
 
         singularity_message(VERBOSE, "Mounting overlay with options: %s\n", overlay_options);
-<<<<<<< HEAD
-        if ( mount("OverlayFS", overlay_final, "overlay", secure_flags, overlay_options) < 0 ){
-            singularity_message(ERROR, "Could not mount Singularity overlay: %s\n", strerror(errno));
-            ABORT(255); 
-=======
-        int result = mount("OverlayFS", overlay_final, "overlay", MS_NOSUID | MS_NODEV, overlay_options);
+        int result = mount("OverlayFS", overlay_final, "overlay", secure_flags, overlay_options);
         if (result < 0) {
             if ( (errno == EPERM) || ( try_overlay && ( errno == ENODEV ) ) ) {
                 singularity_message(VERBOSE, "Singularity overlay mount did not work (%s), continuing without it\n", strerror(errno));
@@ -166,7 +161,6 @@
                 singularity_message(ERROR, "Could not mount Singularity overlay: %s\n", strerror(errno));
                 ABORT(255); 
             }
->>>>>>> e92fc6a8
         }
         singularity_priv_drop();
 
