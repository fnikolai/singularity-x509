--- conflicted
+++ resolved
@@ -56,19 +56,9 @@
 
     singularity_message(DEBUG, "Entered singularity_image_bind()\n");
 
-<<<<<<< HEAD
-    if ( is_file(image->path) != 0 ) {
-        singularity_message(VERBOSE, "Skipping bind, image is not a file\n");
-        return(0);
-    }
-
-    if ( image_fd <= 0 ) {
-        singularity_message(ERROR, "Called _singularity_loop_bind() with no valid file descriptor\n");
-=======
     singularity_message(DEBUG, "Converting max_loop_devs_string to int: '%s'\n", max_loop_devs_string);
     if ( str2int(max_loop_devs_string, &max_loop_devs) != 0 ) {
         singularity_message(ERROR, "Failed converting config option '%s = %s' to integer\n", MAX_LOOP_DEVS, max_loop_devs_string);
->>>>>>> edf69564
         ABORT(255);
     }
     singularity_message(DEBUG, "Converted max_loop_devs_string to int: '%s' -> %ld\n", max_loop_devs_string, max_loop_devs);
