--- conflicted
+++ resolved
@@ -5,12 +5,8 @@
 #include "lib/image/image.h"
 #include "lib/util/config_parser.h"
 */
-<<<<<<< HEAD
-// #cgo LDFLAGS: -lruntime -luuid
-=======
 // #cgo CFLAGS: -I../../../c/lib
 // #cgo LDFLAGS: -L../../../../../builddir/lib -lruntime -luuid
->>>>>>> b37f9f80
 import "C"
 
 import (
@@ -35,15 +31,11 @@
 		log.Fatalln("engineName configuration doesn't match runtime name")
 		return fmt.Errorf("engineName configuration doesn't match runtime name")
 	}
-<<<<<<< HEAD
-
-	rpcOps := &client.Rpc{rpc.NewClient(rpcConn), engine.RuntimeSpec.RuntimeName}
-=======
+
 	rpcOps := &client.Rpc{
 		Client: rpc.NewClient(rpcConn),
 		Name:   engine.RuntimeSpec.RuntimeName,
 	}
->>>>>>> b37f9f80
 	if rpcOps.Client == nil {
 		log.Fatalln("Failed to initialiaze RPC client")
 		return fmt.Errorf("Failed to initialiaze RPC client")
