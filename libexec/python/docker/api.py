--- conflicted
+++ resolved
@@ -103,40 +103,31 @@
         # specify wanting version 2 schema
         # meaning the correct order of digests
         # returned (base to child)
-<<<<<<< HEAD
+
         return {"Accept": 'application/vnd.docker.distribution.manifest.v2+json,application/vnd.docker.distribution.manifest.list.v2+json',  # noqa
                'Content-Type': 'application/json; charset=utf-8'}  # noqa
+
+    def check_errors(self, response, exit=True):
+        '''take a response with errors key,
+        iterate through errors in expected format and exit upon completion
+        '''
+        if "errors" in response:
+            for error in response['errors']:
+                bot.error("%s: %s" % (error['code'],
+                                      error['message']))
+                if error['code'] == "UNAUTHORIZED":
+                    msg = "Check image existence, capitalization, and permissions."
+                    bot.error(msg)
+            if exit:
+                sys.exit(1)
+        return response
 
     def load_image(self, image):
         '''load_image parses the image uri, and loads the
         different image parameters into the client.
         The image should be a docker uri (eg docker://)
-        or name of docker image.
-=======
-        return {"Accept":'application/vnd.docker.distribution.manifest.v2+json,application/vnd.docker.distribution.manifest.list.v2+json',
-               'Content-Type':'application/json; charset=utf-8'}
-
-
-    def check_errors(self,response,exit=True):
-        '''take a response with errors key, iterate through errors in expected format
-        and exit upon completion
-        '''
-        if "errors" in response:
-            for error in response['errors']:
-                bot.error("%s: %s" %(error['code'],error['message']))
-                if error['code'] == "UNAUTHORIZED":
-                    bot.error("Check image existence, capitalization, and permissions.")
-            if exit:
-                sys.exit(1)
-        return response
-
-
-
-    def load_image(self,image):
-        '''load_image parses the image uri, and loads the different image parameters into
-        the client. The image should be a docker uri (eg docker://) or name of docker image.
->>>>>>> b9030489
-        '''
+        or name of docker image'''
+        
         image = parse_image_uri(image=image, uri="docker://")
         self.repo_name = image['repo_name']
         self.repo_tag = image['repo_tag']
