--- conflicted
+++ resolved
@@ -144,13 +144,7 @@
             sys.exit(1)
 
         if download_folder is not None:
-<<<<<<< HEAD
             image_file = "%s/%s" % (download_folder, image_file)
-        url = manifest['image']
-=======
-            image_file = "%s/%s" %(download_folder,image_file)
-
->>>>>>> b9030489
 
         # Download image file atomically, streaming
         image_file = self.download_atomically(url=url,
